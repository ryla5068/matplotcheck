"""Tests for the base module that check data"""
import pytest
from matplotcheck.base import PlotTester
import matplotlib.pyplot as plt
import numpy as np
import pandas as pd
<<<<<<< HEAD
import random
=======


"""Fixtures"""


@pytest.fixture
def pd_df_monthly_data():
    """Create a pandas dataframe with monthy data"""
    monthly_data = {
        "months": ["Jan", "Feb", "Mar", "Apr", "May", "Jun", "Jul"],
        "data": [0.635, 0.795, 1.655, 3.085, 2.64, 1.44, 1.02],
    }
    return pd.DataFrame(monthly_data)


@pytest.fixture
def pt_monthly_data(pd_df_monthly_data):
    """Create a PlotTester object from a bar plot with monthly data"""
    fig, ax = plt.subplots()

    pd_df_monthly_data.plot("months", "data", kind="bar", ax=ax)
    axis = plt.gca()
    return PlotTester(axis)


@pytest.fixture
def pd_df_monthly_data_numeric():
    """Create a pandas dataframe with monthly data and numeric month labels"""
    monthly_data = {
        "months": [1, 2, 3, 4, 5, 6, 7],
        "data": [0.635, 0.795, 1.655, 3.085, 2.64, 1.44, 1.02],
    }
    return pd.DataFrame(monthly_data)


@pytest.fixture
def pt_monthly_data_numeric(pd_df_monthly_data_numeric):
    """Create a PlotTester object from a bar plot with monthly data and numeric
    month labels"""
    fig, ax = plt.subplots()

    pd_df_monthly_data_numeric.plot("months", "data", kind="bar", ax=ax)
    axis = plt.gca()
    return PlotTester(axis)
>>>>>>> 79641090


"""DATACHECK TESTS"""


def test_assert_xydata_scatter(pt_scatter_plt, pd_df):
    """Checks points in scatter plot against expected data"""
    pt_scatter_plt.assert_xydata(pd_df, xcol="A", ycol="B")
    plt.close()


def test_assert_xydata_tolerance(pt_scatter_plt, pd_df):
    """Checks that slightly altered data still passes with an appropriate
    tolerance"""
    for i in range(len(pd_df["A"])):
        pd_df["A"][i] = pd_df["A"][i] + (np.floor(pd_df["A"][i] * 0.25))
        pd_df["B"][i] = pd_df["B"][i] + (np.floor(pd_df["B"][i] * 0.25))
    pt_scatter_plt.assert_xydata(pd_df, xcol="A", ycol="B", tolerence=0.5)
    plt.close()


def test_assert_xydata_tolerance_fail(pt_scatter_plt, pd_df):
    """Checks that data altered beyond the tolerance throws an assertion."""
    pd_df["A"][1] = pd_df["A"][1] * 2
    with pytest.raises(AssertionError, match="Incorrect data values"):
        pt_scatter_plt.assert_xydata(pd_df, xcol="A", ycol="B", tolerence=0.1)
    plt.close()


def test_assert_xydata_changed_data(pt_scatter_plt, pd_df):
    """assert_xydata should fail when we change the data"""
    pd_df["B"][1] += 5
    with pytest.raises(AssertionError, match="Incorrect data values"):
        pt_scatter_plt.assert_xydata(pd_df, xcol="A", ycol="B")
    plt.close()


def test_assert_xydata_scatter_points_only(pt_scatter_plt, pd_df):
    """Checks points in scatter plot against expected data"""
    pt_scatter_plt.assert_xydata(pd_df, xcol="A", ycol="B", points_only=True)
    plt.close()


def test_assert_xydata_changed_data_points_only(pt_scatter_plt, pd_df):
    """assert_xydata should fail when we change the data"""
    pd_df["B"][1] += 5
    with pytest.raises(AssertionError, match="Incorrect data values"):
        pt_scatter_plt.assert_xydata(
            pd_df, xcol="A", ycol="B", points_only=True
        )
    plt.close()


def test_assert_xydata_floatingpoint_error(pt_scatter_plt, pd_df):
    """Tests the assert_xydata correctly handles floating point error"""
    for i in range(len(pd_df["A"])):
        pd_df["A"][i] = pd_df["A"][i] + 1.0e-10
    pt_scatter_plt.assert_xydata(pd_df, xcol="A", ycol="B", points_only=True)


""" LABELS DATA TESTS """


def test_assert_xydata_xlabel(pt_bar_plt, pd_df):
    """Tests the xlabels flag on xydata"""
    pd_df["A"] = pd_df["A"].apply(str)
    pt_bar_plt.assert_xydata(pd_df, xcol="A", ycol="B", xlabels=True)
    plt.close()


def test_assert_xydata_xlabel_fails(pt_bar_plt, pd_df):
    """Tests the xlabels flag on xydata"""
    pd_df["A"] = pd_df["A"].apply(str)
    pd_df.iloc[1, 0] = "this ain't it cheif"
    with pytest.raises(AssertionError, match="Incorrect data values"):
        pt_bar_plt.assert_xydata(pd_df, xcol="A", ycol="B", xlabels=True)
    plt.close()


<<<<<<< HEAD
def test_assert_xydata_xlabel_text():
    "Tests the xlabels flag on xydata works to test labels with text data"
    data = {
        "months": ["Jan", "Feb", "Mar", "Apr", "May", "June", "July"],
        "data": [0.635, 0.795, 1.655, 3.085, 2.64, 1.44, 1.02],
    }
    df = pd.DataFrame(data)

    fig, ax = plt.subplots()
    df.plot("months", "data", kind="bar", ax=ax)
    axis = plt.gca()

    pt = PlotTester(axis)
    pt.assert_xydata(df, xcol="months", ycol="data", xlabels=True)
=======
def test_assert_xydata_xlabel_text(pd_df_monthly_data, pt_monthly_data):
    """Tests the xlabels flag on xydata works to test labels with text data"""

    pt_monthly_data.assert_xydata(
        pd_df_monthly_data, xcol="months", ycol="data", xlabels=True
    )
    plt.close()


def test_assert_xydata_xlabel_text_fails(pd_df_monthly_data, pt_monthly_data):
    """Tests the xlabels flag on xydata fails when testing labels with wrong
    text data"""

    pd_df_expected_data = pd_df_monthly_data
    pd_df_expected_data.loc[6, "months"] = "Aug"

    with pytest.raises(AssertionError, match="Incorrect data values"):
        pt_monthly_data.assert_xydata(
            pd_df_expected_data, xcol="months", ycol="data", xlabels=True
        )
>>>>>>> 79641090

    plt.close()


<<<<<<< HEAD
def test_assert_xydata_xlabel_text_fails():
    "Tests the xlabels flag on xydata fails when testing labels with wrong text data"
    correct_data = {
        "months": ["Jan", "Feb", "Mar", "Apr", "May", "June", "July"],
        "data": [0.635, 0.795, 1.655, 3.085, 2.64, 1.44, 1.02],
    }
    plot_data = {
        "months": ["Jan", "Feb", "Mar", "Apr", "May", "June", "Sept"],
        "data": [0.635, 0.795, 1.655, 3.085, 2.64, 1.44, 1.02],
    }
    correct_df = pd.DataFrame(correct_data)
    plot_df = pd.DataFrame(plot_data)

=======
def test_assert_xydata_xlabel_numeric(
    pd_df_monthly_data_numeric, pt_monthly_data_numeric
):
    """Tests the xlabels flag on xydata works with numeric expected x-labels."""

    pt_monthly_data_numeric.assert_xydata(
        pd_df_monthly_data_numeric, xcol="months", ycol="data", xlabels=True
    )
    plt.close()


def test_assert_xydata_xlabel_numeric_fails(
    pd_df_monthly_data_numeric, pt_monthly_data_numeric
):
    """Tests the xlabels flag on xydata correctly fails with numeric expected
    x-labels."""

    pd_df_expected_data = pd_df_monthly_data_numeric
    pd_df_expected_data.loc[6, "months"] = 99999

    with pytest.raises(AssertionError, match="Incorrect data values"):
        pt_monthly_data_numeric.assert_xydata(
            pd_df_expected_data, xcol="months", ycol="data", xlabels=True
        )
    plt.close()


def test_assert_xydata_xlabel_numeric_fails_bad_y(
    pd_df_monthly_data_numeric, pt_monthly_data_numeric
):
    """Tests that the xlabels flag on xydata correctly fails with wrong numeric
    y-data"""

    pd_df_expected_data = pd_df_monthly_data_numeric
    pd_df_expected_data.loc[6, "data"] = 99999

    with pytest.raises(AssertionError, match="Incorrect data values"):
        pt_monthly_data_numeric.assert_xydata(
            pd_df_expected_data, xcol="months", ycol="data", xlabels=True
        )
    plt.close()


def test_assert_xydata_xlabel_numeric_expected_string_actual(
    pd_df_monthly_data_numeric,
):
    """Tests the xlabels flag on xydata correctly fails with numeric expected
    x-labels and non-numeric actual x-labels"""

    plot_data = {
        "months": ["1", "2", "3", "4", "5", "6", "foo"],
        "data": [0.635, 0.795, 1.655, 3.085, 2.64, 1.44, 1.02],
    }

    plot_df = pd.DataFrame(plot_data)
>>>>>>> 79641090
    fig, ax = plt.subplots()
    plot_df.plot("months", "data", kind="bar", ax=ax)
    axis = plt.gca()

    pt = PlotTester(axis)
    with pytest.raises(AssertionError, match="Incorrect data values"):
<<<<<<< HEAD
        pt.assert_xydata(correct_df, xcol="months", ycol="data", xlabels=True)

=======
        pt.assert_xydata(
            pd_df_monthly_data_numeric,
            xcol="months",
            ycol="data",
            xlabels=True,
        )
>>>>>>> 79641090
    plt.close()


def test_assert_xydata_expected_none(pt_scatter_plt):
    """Tests that assert_xydata passes when xy_expected is None"""
    pt_scatter_plt.assert_xydata(None)
    plt.close()<|MERGE_RESOLUTION|>--- conflicted
+++ resolved
@@ -4,9 +4,6 @@
 import matplotlib.pyplot as plt
 import numpy as np
 import pandas as pd
-<<<<<<< HEAD
-import random
-=======
 
 
 """Fixtures"""
@@ -51,7 +48,6 @@
     pd_df_monthly_data_numeric.plot("months", "data", kind="bar", ax=ax)
     axis = plt.gca()
     return PlotTester(axis)
->>>>>>> 79641090
 
 
 """DATACHECK TESTS"""
@@ -131,22 +127,6 @@
     plt.close()
 
 
-<<<<<<< HEAD
-def test_assert_xydata_xlabel_text():
-    "Tests the xlabels flag on xydata works to test labels with text data"
-    data = {
-        "months": ["Jan", "Feb", "Mar", "Apr", "May", "June", "July"],
-        "data": [0.635, 0.795, 1.655, 3.085, 2.64, 1.44, 1.02],
-    }
-    df = pd.DataFrame(data)
-
-    fig, ax = plt.subplots()
-    df.plot("months", "data", kind="bar", ax=ax)
-    axis = plt.gca()
-
-    pt = PlotTester(axis)
-    pt.assert_xydata(df, xcol="months", ycol="data", xlabels=True)
-=======
 def test_assert_xydata_xlabel_text(pd_df_monthly_data, pt_monthly_data):
     """Tests the xlabels flag on xydata works to test labels with text data"""
 
@@ -167,26 +147,10 @@
         pt_monthly_data.assert_xydata(
             pd_df_expected_data, xcol="months", ycol="data", xlabels=True
         )
->>>>>>> 79641090
-
-    plt.close()
-
-
-<<<<<<< HEAD
-def test_assert_xydata_xlabel_text_fails():
-    "Tests the xlabels flag on xydata fails when testing labels with wrong text data"
-    correct_data = {
-        "months": ["Jan", "Feb", "Mar", "Apr", "May", "June", "July"],
-        "data": [0.635, 0.795, 1.655, 3.085, 2.64, 1.44, 1.02],
-    }
-    plot_data = {
-        "months": ["Jan", "Feb", "Mar", "Apr", "May", "June", "Sept"],
-        "data": [0.635, 0.795, 1.655, 3.085, 2.64, 1.44, 1.02],
-    }
-    correct_df = pd.DataFrame(correct_data)
-    plot_df = pd.DataFrame(plot_data)
-
-=======
+
+    plt.close()
+
+
 def test_assert_xydata_xlabel_numeric(
     pd_df_monthly_data_numeric, pt_monthly_data_numeric
 ):
@@ -242,24 +206,18 @@
     }
 
     plot_df = pd.DataFrame(plot_data)
->>>>>>> 79641090
     fig, ax = plt.subplots()
     plot_df.plot("months", "data", kind="bar", ax=ax)
     axis = plt.gca()
 
     pt = PlotTester(axis)
     with pytest.raises(AssertionError, match="Incorrect data values"):
-<<<<<<< HEAD
-        pt.assert_xydata(correct_df, xcol="months", ycol="data", xlabels=True)
-
-=======
         pt.assert_xydata(
             pd_df_monthly_data_numeric,
             xcol="months",
             ycol="data",
             xlabels=True,
         )
->>>>>>> 79641090
     plt.close()
 
 
