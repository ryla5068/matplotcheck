"""Tests for the base module that check data"""
import pytest
from matplotcheck.base import PlotTester
import matplotlib.pyplot as plt
import numpy as np
import pandas as pd


"""Fixtures"""


@pytest.fixture
def pd_df_monthly_data():
    """Create a pandas dataframe with monthy data"""
    monthly_data = {
        "months": ["Jan", "Feb", "Mar", "Apr", "May", "Jun", "Jul"],
        "data": [0.635, 0.795, 1.655, 3.085, 2.64, 1.44, 1.02],
    }
    return pd.DataFrame(monthly_data)


@pytest.fixture
def pt_monthly_data(pd_df_monthly_data):
    """Create a PlotTester object from a bar plot with monthly data"""
    fig, ax = plt.subplots()

    pd_df_monthly_data.plot("months", "data", kind="bar", ax=ax)
    axis = plt.gca()
    return PlotTester(axis)


@pytest.fixture
def pd_df_monthly_data_numeric():
    """Create a pandas dataframe with monthly data and numeric month labels"""
    monthly_data = {
        "months": [1, 2, 3, 4, 5, 6, 7],
        "data": [0.635, 0.795, 1.655, 3.085, 2.64, 1.44, 1.02],
    }
    return pd.DataFrame(monthly_data)


@pytest.fixture
def pt_monthly_data_numeric(pd_df_monthly_data_numeric):
    """Create a PlotTester object from a bar plot with monthly data and numeric
    month labels"""
    fig, ax = plt.subplots()

    pd_df_monthly_data_numeric.plot("months", "data", kind="bar", ax=ax)
    axis = plt.gca()
    return PlotTester(axis)


"""DATACHECK TESTS"""


def test_assert_xydata_scatter(pt_scatter_plt, pd_df):
    """Checks points in scatter plot against expected data"""
    pt_scatter_plt.assert_xydata(pd_df, xcol="A", ycol="B")
    plt.close()


def test_assert_xydata_tolerance(pt_scatter_plt, pd_df):
    """Checks that slightly altered data still passes with an appropriate
    tolerance"""
    for i in range(len(pd_df["A"])):
        pd_df["A"][i] = pd_df["A"][i] + (np.floor(pd_df["A"][i] * 0.25))
        pd_df["B"][i] = pd_df["B"][i] + (np.floor(pd_df["B"][i] * 0.25))
    pt_scatter_plt.assert_xydata(pd_df, xcol="A", ycol="B", tolerence=0.5)
    plt.close()


def test_assert_xydata_tolerance_fail(pt_scatter_plt, pd_df):
    """Checks that data altered beyond the tolerance throws an assertion."""
    pd_df["A"][1] = pd_df["A"][1] * 2
    with pytest.raises(AssertionError, match="Incorrect data values"):
        pt_scatter_plt.assert_xydata(pd_df, xcol="A", ycol="B", tolerence=0.1)
    plt.close()


def test_assert_xydata_changed_data(pt_scatter_plt, pd_df):
    """assert_xydata should fail when we change the data"""
    pd_df["B"][1] += 5
    with pytest.raises(AssertionError, match="Incorrect data values"):
        pt_scatter_plt.assert_xydata(pd_df, xcol="A", ycol="B")
    plt.close()


def test_assert_xydata_scatter_points_only(pt_scatter_plt, pd_df):
    """Checks points in scatter plot against expected data"""
    pt_scatter_plt.assert_xydata(pd_df, xcol="A", ycol="B", points_only=True)
    plt.close()


def test_assert_xydata_changed_data_points_only(pt_scatter_plt, pd_df):
    """assert_xydata should fail when we change the data"""
    pd_df["B"][1] += 5
    with pytest.raises(AssertionError, match="Incorrect data values"):
        pt_scatter_plt.assert_xydata(
            pd_df, xcol="A", ycol="B", points_only=True
        )
    plt.close()


def test_assert_xydata_floatingpoint_error(pt_scatter_plt, pd_df):
    """Tests the assert_xydata correctly handles floating point error"""
    for i in range(len(pd_df["A"])):
        pd_df["A"][i] = pd_df["A"][i] + 1.0e-10
    pt_scatter_plt.assert_xydata(pd_df, xcol="A", ycol="B", points_only=True)


""" LABELS DATA TESTS """


def test_assert_xydata_xlabel(pt_bar_plt, pd_df):
    """Tests the xlabels flag on xydata"""
    pd_df["A"] = pd_df["A"].apply(str)
    pt_bar_plt.assert_xydata(pd_df, xcol="A", ycol="B", xlabels=True)
    plt.close()


def test_assert_xydata_xlabel_fails(pt_bar_plt, pd_df):
    """Tests the xlabels flag on xydata"""
    pd_df["A"] = pd_df["A"].apply(str)
    pd_df.iloc[1, 0] = "this ain't it cheif"
    with pytest.raises(AssertionError, match="Incorrect data values"):
        pt_bar_plt.assert_xydata(pd_df, xcol="A", ycol="B", xlabels=True)
    plt.close()


def test_assert_xydata_xlabel_text(pd_df_monthly_data, pt_monthly_data):
    """Tests the xlabels flag on xydata works to test labels with text data"""

    pt_monthly_data.assert_xydata(
        pd_df_monthly_data, xcol="months", ycol="data", xlabels=True
    )
    plt.close()


def test_assert_xydata_xlabel_text_fails(pd_df_monthly_data, pt_monthly_data):
    """Tests the xlabels flag on xydata fails when testing labels with wrong
    text data"""

    pd_df_expected_data = pd_df_monthly_data
    pd_df_expected_data.loc[6, "months"] = "Aug"

    with pytest.raises(AssertionError, match="Incorrect data values"):
        pt_monthly_data.assert_xydata(
            pd_df_expected_data, xcol="months", ycol="data", xlabels=True
        )

    plt.close()


def test_assert_xydata_xlabel_numeric(
    pd_df_monthly_data_numeric, pt_monthly_data_numeric
):
    """Tests the xlabels flag on xydata works with numeric expected x-labels."""

    pt_monthly_data_numeric.assert_xydata(
        pd_df_monthly_data_numeric, xcol="months", ycol="data", xlabels=True
    )
    plt.close()


def test_assert_xydata_xlabel_numeric_fails(
    pd_df_monthly_data_numeric, pt_monthly_data_numeric
):
    """Tests the xlabels flag on xydata correctly fails with numeric expected
    x-labels."""

    pd_df_expected_data = pd_df_monthly_data_numeric
    pd_df_expected_data.loc[6, "months"] = 99999

    with pytest.raises(AssertionError, match="Incorrect data values"):
        pt_monthly_data_numeric.assert_xydata(
            pd_df_expected_data, xcol="months", ycol="data", xlabels=True
        )
    plt.close()


def test_assert_xydata_xlabel_numeric_fails_bad_y(
    pd_df_monthly_data_numeric, pt_monthly_data_numeric
):
    """Tests that the xlabels flag on xydata correctly fails with wrong numeric
    y-data"""

    pd_df_expected_data = pd_df_monthly_data_numeric
    pd_df_expected_data.loc[6, "data"] = 99999

    with pytest.raises(AssertionError, match="Incorrect data values"):
        pt_monthly_data_numeric.assert_xydata(
            pd_df_expected_data, xcol="months", ycol="data", xlabels=True
        )
    plt.close()


def test_assert_xydata_xlabel_numeric_expected_string_actual(
<<<<<<< HEAD
    pd_df_monthly_data_numeric
=======
    pd_df_monthly_data_numeric,
>>>>>>> 9b4abfce
):
    """Tests the xlabels flag on xydata correctly fails with numeric expected
    x-labels and non-numeric actual x-labels"""

    plot_data = {
        "months": ["1", "2", "3", "4", "5", "6", "foo"],
        "data": [0.635, 0.795, 1.655, 3.085, 2.64, 1.44, 1.02],
    }

    plot_df = pd.DataFrame(plot_data)
    fig, ax = plt.subplots()
    plot_df.plot("months", "data", kind="bar", ax=ax)
    axis = plt.gca()

    pt = PlotTester(axis)
    with pytest.raises(AssertionError, match="Incorrect data values"):
        pt.assert_xydata(
            pd_df_monthly_data_numeric,
            xcol="months",
            ycol="data",
            xlabels=True,
        )
    plt.close()


def test_assert_xydata_expected_none(pt_scatter_plt):
    """Tests that assert_xydata passes when xy_expected is None"""
    pt_scatter_plt.assert_xydata(None)
    plt.close()<|MERGE_RESOLUTION|>--- conflicted
+++ resolved
@@ -195,11 +195,7 @@
 
 
 def test_assert_xydata_xlabel_numeric_expected_string_actual(
-<<<<<<< HEAD
-    pd_df_monthly_data_numeric
-=======
     pd_df_monthly_data_numeric,
->>>>>>> 9b4abfce
 ):
     """Tests the xlabels flag on xydata correctly fails with numeric expected
     x-labels and non-numeric actual x-labels"""
