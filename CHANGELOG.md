# MatPlotCheck Release Notes

All notable changes to this project will be documented in this file.

The format is based on [Keep a Changelog](https://keepachangelog.com/en/1.0.0/),
and this project adheres to [Semantic Versioning](https://semver.org/spec/v2.0.0.html).

## [Unreleased]
<<<<<<< HEAD
=======
* fix pip version to ensure pyproj installs in black tox envt (@lwasser, #144)
>>>>>>> 9b4abfce
* Changed `get_caption()` to return a string (@ryla5068, #125)
* Updated `assert_xlabel_ydata()` to support pulling text from x-labels (@ryla5068, #125)
* Fixed `assert_xydata()` incorrectly failing on some floating point numbers (@ryla5068, #124)
* Updated all string content assertions in base to use the same syntax (@ryla5068, #132)
* Moved tests for titles to `test_base_titles.py` (@ryla5068, #115)
* Created `test_base_data.py` for data tests (@ryla5068, #114)
* Added custom error messages to all assert functions in base module (@ryla5068, #106)
* Added all missing docstrings to base module and updated existing ones (@ryla5068, #102)
* Added significant test coverage to base module (@ryla5068, #101)
* Replaced references to EarthPy in CONTRIBUTING.rst (@ryla5068, #100)
* Add tests for raster module (@kysolvik, #32)
* Added tests for base module -- legend check methods (@kysolvik, #38)
* Added tests for base modules -- axis check methods (@kysolvik, #37)
* Add conftest.py to centralize pytest fixtures (@kysolvik, #35)
* Fix issue with pip 19.1 breaking appveyor build (@kysolvik, #46)
* Fix Python version mismatch in pre-commit hook vs dev environment (@kysolvik, #31)
* Adding cross platform builds to CI<|MERGE_RESOLUTION|>--- conflicted
+++ resolved
@@ -6,10 +6,7 @@
 and this project adheres to [Semantic Versioning](https://semver.org/spec/v2.0.0.html).
 
 ## [Unreleased]
-<<<<<<< HEAD
-=======
 * fix pip version to ensure pyproj installs in black tox envt (@lwasser, #144)
->>>>>>> 9b4abfce
 * Changed `get_caption()` to return a string (@ryla5068, #125)
 * Updated `assert_xlabel_ydata()` to support pulling text from x-labels (@ryla5068, #125)
 * Fixed `assert_xydata()` incorrectly failing on some floating point numbers (@ryla5068, #124)
