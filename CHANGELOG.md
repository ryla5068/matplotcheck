# MatPlotCheck Release Notes

All notable changes to this project will be documented in this file.

The format is based on [Keep a Changelog](https://keepachangelog.com/en/1.0.0/),
and this project adheres to [Semantic Versioning](https://semver.org/spec/v2.0.0.html).

## [Unreleased]
<<<<<<< HEAD
* Add tests for raster module (@kysolvik, #32)
* Added tests for base module -- legend check methods (@kysolvik, #38)
=======
* Added tests for base modules -- axis check methods (@kysolvik, #37)
>>>>>>> 9632f687
* Add conftest.py to centralize pytest fixtures (@kysolvik, #35)
* Fix issue with pip 19.1 breaking appveyor build (@kysolvik, #46)
* Fix Python version mismatch in pre-commit hook vs dev environment (@kysolvik, #31)
* Adding cross platform builds to CI<|MERGE_RESOLUTION|>--- conflicted
+++ resolved
@@ -6,12 +6,9 @@
 and this project adheres to [Semantic Versioning](https://semver.org/spec/v2.0.0.html).
 
 ## [Unreleased]
-<<<<<<< HEAD
 * Add tests for raster module (@kysolvik, #32)
 * Added tests for base module -- legend check methods (@kysolvik, #38)
-=======
 * Added tests for base modules -- axis check methods (@kysolvik, #37)
->>>>>>> 9632f687
 * Add conftest.py to centralize pytest fixtures (@kysolvik, #35)
 * Fix issue with pip 19.1 breaking appveyor build (@kysolvik, #46)
 * Fix Python version mismatch in pre-commit hook vs dev environment (@kysolvik, #31)
