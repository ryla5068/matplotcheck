import os
from os import path
from numpy.distutils.core import setup
#import setuptools

# import setuptools

<<<<<<< HEAD
DISTNAME = "matplotcheck"
DESCRIPTION = "Functions to check Matplotlib plot outputs"
MAINTAINER = "Leah Wasser"
MAINTAINER_EMAIL = "leah.wasser@colorado.edu"
VERSION = "0.0.1"
=======
>>>>>>> 1a9a5690

DISTNAME = "matplotcheck"
DESCRIPTION = (
    "Functions to grade homework assignments in the Earth Analytics course"
)
MAINTAINER = "Leah Wasser"
MAINTAINER_EMAIL = "leah.wasser@colorado.edu"
VERSION = "0.0.1-git"

<<<<<<< HEAD
=======

>>>>>>> 1a9a5690
def configuration(parent_package="", top_path=None):
    if os.path.exists("MANIFEST"):
        os.remove("MANIFEST")

    from numpy.distutils.misc_util import Configuration
<<<<<<< HEAD

    config = Configuration(None, parent_package, top_path)
=======

    config = Configuration(None, parent_package, top_path)

>>>>>>> 1a9a5690
    config.add_subpackage("matplotcheck")

    return config


this_directory = path.abspath(path.dirname(__file__))
with open(path.join(this_directory, "README.md"), encoding="utf-8") as f:
    LONG_DESCRIPTION = f.read()

if __name__ == "__main__":
    setup(
        configuration=configuration,
        name=DISTNAME,
        maintainer=MAINTAINER,
<<<<<<< HEAD
=======
        include_package_data=True,
>>>>>>> 1a9a5690
        maintainer_email=MAINTAINER_EMAIL,
        description=DESCRIPTION,
        long_description=LONG_DESCRIPTION,
        long_description_content_type="text/markdown",
        version=VERSION,
        install_requires=[
            "tqdm",
            "pandas",
            "numpy",
<<<<<<< HEAD
            "folium",
=======
>>>>>>> 1a9a5690
            "geopandas",
            "matplotlib",
            "rasterio",
            "download",
            "python-dateutil",
            "scipy",
        ],
        zip_safe=False,  # the package can run out of an .egg file
        classifiers=[
            "Intended Audience :: Developers",
<<<<<<< HEAD
            "License :: OSI Approved :: BSD License",
=======
            "License :: OSI Approved",
>>>>>>> 1a9a5690
            "Programming Language :: Python",
            "Topic :: Software Development",
            "Operating System :: Microsoft :: Windows",
            "Operating System :: POSIX",
            "Operating System :: Unix",
            "Operating System :: MacOS",
        ],
    )<|MERGE_RESOLUTION|>--- conflicted
+++ resolved
@@ -1,18 +1,13 @@
 import os
 from os import path
 from numpy.distutils.core import setup
-#import setuptools
 
-# import setuptools
 
-<<<<<<< HEAD
 DISTNAME = "matplotcheck"
 DESCRIPTION = "Functions to check Matplotlib plot outputs"
 MAINTAINER = "Leah Wasser"
 MAINTAINER_EMAIL = "leah.wasser@colorado.edu"
 VERSION = "0.0.1"
-=======
->>>>>>> 1a9a5690
 
 DISTNAME = "matplotcheck"
 DESCRIPTION = (
@@ -22,23 +17,13 @@
 MAINTAINER_EMAIL = "leah.wasser@colorado.edu"
 VERSION = "0.0.1-git"
 
-<<<<<<< HEAD
-=======
-
->>>>>>> 1a9a5690
 def configuration(parent_package="", top_path=None):
     if os.path.exists("MANIFEST"):
         os.remove("MANIFEST")
 
     from numpy.distutils.misc_util import Configuration
-<<<<<<< HEAD
 
     config = Configuration(None, parent_package, top_path)
-=======
-
-    config = Configuration(None, parent_package, top_path)
-
->>>>>>> 1a9a5690
     config.add_subpackage("matplotcheck")
 
     return config
@@ -53,10 +38,6 @@
         configuration=configuration,
         name=DISTNAME,
         maintainer=MAINTAINER,
-<<<<<<< HEAD
-=======
-        include_package_data=True,
->>>>>>> 1a9a5690
         maintainer_email=MAINTAINER_EMAIL,
         description=DESCRIPTION,
         long_description=LONG_DESCRIPTION,
@@ -66,25 +47,17 @@
             "tqdm",
             "pandas",
             "numpy",
-<<<<<<< HEAD
             "folium",
-=======
->>>>>>> 1a9a5690
             "geopandas",
             "matplotlib",
             "rasterio",
-            "download",
             "python-dateutil",
             "scipy",
         ],
         zip_safe=False,  # the package can run out of an .egg file
         classifiers=[
             "Intended Audience :: Developers",
-<<<<<<< HEAD
             "License :: OSI Approved :: BSD License",
-=======
-            "License :: OSI Approved",
->>>>>>> 1a9a5690
             "Programming Language :: Python",
             "Topic :: Software Development",
             "Operating System :: Microsoft :: Windows",
